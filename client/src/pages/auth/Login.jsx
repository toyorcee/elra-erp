import React, { useState, useEffect } from "react";
<<<<<<< HEAD
import { motion, AnimatePresence } from "framer-motion";
import { Link, useNavigate } from "react-router-dom";
=======
import { Link, useNavigate, useLocation } from "react-router-dom";
import { motion } from "framer-motion";
import { MdVisibility, MdVisibilityOff, MdEmail, MdLock } from "react-icons/md";
import { useAuth } from "../../context/AuthContext";
import loginImage from "../../assets/login.jpg";
import signupImage from "../../assets/signup.jpg";
import hero1Image from "../../assets/hero1.jpg";
import hero2Image from "../../assets/hero2.jpg";
>>>>>>> 6c7feb4f
import { toast } from "react-toastify";
import {
  HiArrowRight,
  HiSparkles,
  HiShieldCheck,
  HiOfficeBuilding,
  HiUser,
  HiKey,
  HiCog,
  HiChartBar,
} from "react-icons/hi";
<<<<<<< HEAD
import { useAuth } from "../../context/AuthContext";
import ELRALogo from "../../components/ELRALogo";
=======
import EDMSLogo from "../../components/EDMSLogo";
>>>>>>> 6c7feb4f
import { GradientSpinner } from "../../components/common";

const Login = () => {
  const [formData, setFormData] = useState({ email: "", password: "" });
  const [errors, setErrors] = useState({});
  const [loading, setLoading] = useState(false);
  const { login, isAuthenticated, error, clearError, initialized, user } =
    useAuth();
  const navigate = useNavigate();
  const [showPassword, setShowPassword] = useState(false);
<<<<<<< HEAD
=======
  const [currentImageIndex, setCurrentImageIndex] = useState(0);

  // Background images for the animated background
  const backgroundImages = [
    loginImage,
    signupImage,
    hero1Image,
    hero2Image,
  ];
>>>>>>> 6c7feb4f

  // Animation variants
  const containerVariants = {
    hidden: { opacity: 0 },
    visible: {
      opacity: 1,
      transition: {
        duration: 0.8,
        staggerChildren: 0.1,
      },
    },
  };

  const slideInVariants = {
    hidden: { x: -100, opacity: 0 },
    visible: {
      x: 0,
      opacity: 1,
      transition: {
        type: "spring",
        damping: 25,
        stiffness: 300,
      },
    },
  };

  const fadeInVariants = {
    hidden: { opacity: 0, y: 20 },
    visible: {
      opacity: 1,
      y: 0,
      transition: {
        type: "spring",
        damping: 20,
        stiffness: 300,
      },
    },
  };

  useEffect(() => {
    if (isAuthenticated && initialized) {
      const redirectPath = localStorage.getItem("redirectAfterLogin");
      if (redirectPath) {
        localStorage.removeItem("redirectAfterLogin");
        navigate(redirectPath);
      } else {
        navigate("/modules");
      }
    }
  }, [isAuthenticated, initialized, navigate]);

  useEffect(() => {
    clearError();
  }, [clearError]);

  useEffect(() => {
    window.scrollTo(0, 0);
  }, []);

  // Safety check - wait for auth to be initialized
  if (!initialized) {
    return (
      <div className="min-h-screen bg-gradient-to-br from-purple-900 via-purple-800 to-teal-900 flex items-center justify-center">
        <div className="w-8 h-8 border-4 border-white/30 border-t-white rounded-full animate-spin"></div>
      </div>
    );
  }

  if (isAuthenticated) {
    return null;
  }

  const handleChange = (e) => {
    const { name, value } = e.target;
    setFormData((prev) => ({ ...prev, [name]: value }));
    if (errors[name]) setErrors((prev) => ({ ...prev, [name]: "" }));
  };

  const validateForm = () => {
    const newErrors = {};
    if (!formData.email) newErrors.email = "Email is required";
    else if (!/\S+@\S+\.\S+/.test(formData.email))
      newErrors.email = "Email is invalid";
    if (!formData.password) newErrors.password = "Password is required";
    else if (formData.password.length < 6)
      newErrors.password = "Password must be at least 6 characters";
    setErrors(newErrors);
    return Object.keys(newErrors).length === 0;
  };

  const handleSubmit = async (e) => {
    e.preventDefault();
    if (!validateForm()) return;

    setLoading(true);
    const result = await login({
      identifier: formData.email,
      password: formData.password,
    });
    setLoading(false);

    if (result.success) {
      toast.success("Login successful! Welcome back.");
      // Navigation will be handled by the useEffect above
    } else {
      toast.error(result.message || "Login failed. Please try again.");
    }
  };

  return (
    <div className="min-h-screen bg-gradient-to-br from-purple-900 via-purple-800 to-teal-900 relative overflow-hidden">
      {/* Animated Background Elements */}
      <div className="fixed inset-0">
        {/* Gradient Background */}
        <div className="absolute inset-0 bg-gradient-to-br from-purple-900 via-purple-800 to-teal-900" />

        {/* Animated Circles */}
        <motion.div
          className="absolute top-20 left-20 w-72 h-72 bg-purple-500/10 rounded-full blur-3xl"
          animate={{
            scale: [1, 1.2, 1],
            opacity: [0.3, 0.6, 0.3],
          }}
          transition={{
            duration: 8,
            repeat: Infinity,
            ease: "easeInOut",
          }}
        />
        <motion.div
          className="absolute bottom-20 right-20 w-96 h-96 bg-teal-500/10 rounded-full blur-3xl"
          animate={{
            scale: [1.2, 1, 1.2],
            opacity: [0.4, 0.7, 0.4],
          }}
          transition={{
            duration: 10,
            repeat: Infinity,
            ease: "easeInOut",
          }}
        />

        {/* Floating Particles */}
        {Array.from({ length: 15 }).map((_, i) => (
          <motion.div
            key={i}
            className="absolute w-1 h-1 bg-white/20 rounded-full"
            style={{
              left: `${Math.random() * 100}%`,
              top: `${Math.random() * 100}%`,
            }}
            animate={{
              y: [0, -30, 0],
              opacity: [0.1, 0.4, 0.1],
              scale: [1, 1.5, 1],
            }}
            transition={{
              duration: 4 + Math.random() * 3,
              repeat: Infinity,
              delay: Math.random() * 2,
            }}
          />
        ))}
      </div>

      {/* Main Content */}
      <div className="relative z-10 min-h-screen flex">
        {/* Left Side - Brand & Info - Fixed */}
        <motion.div
          className="hidden lg:flex lg:w-1/2 flex-col justify-center px-12 py-8 fixed left-0 top-0 h-full"
          variants={slideInVariants}
          initial="hidden"
          animate="visible"
        >
          <div className="max-w-md mx-auto">
            {/* Logo */}
            <motion.div
              className="mb-8"
              initial={{ opacity: 0, y: -20 }}
              animate={{ opacity: 1, y: 0 }}
              transition={{ delay: 0.2 }}
            >
              <ELRALogo variant="light" size="lg" />
            </motion.div>

            {/* Main Heading */}
            <motion.h1
              className="text-5xl font-bold text-white mb-6 leading-tight"
              initial={{ opacity: 0, y: -20 }}
              animate={{ opacity: 1, y: 0 }}
              transition={{ delay: 0.3 }}
            >
              Welcome to{" "}
              <span className="bg-gradient-to-r from-purple-400 to-teal-400 bg-clip-text text-transparent">
                ELRA ERP
              </span>
            </motion.h1>

            <motion.p
              className="text-xl text-white/80 mb-12 leading-relaxed"
              initial={{ opacity: 0, y: -20 }}
              animate={{ opacity: 1, y: 0 }}
              transition={{ delay: 0.4 }}
            >
              Your complete enterprise resource planning solution. Manage HR,
              payroll, procurement, and more from one powerful platform.
            </motion.p>

            {/* Feature Cards */}
            <div className="space-y-6">
              {[
                {
                  icon: <HiShieldCheck className="w-6 h-6" />,
                  title: "Enterprise Security",
                  description: "Bank-level encryption and compliance",
                  color: "from-purple-500/20 to-purple-600/20",
                  iconColor: "text-purple-400",
                },
                {
                  icon: <HiChartBar className="w-6 h-6" />,
                  title: "Smart Analytics",
                  description: "AI-powered insights and reporting",
                  color: "from-teal-500/20 to-teal-600/20",
                  iconColor: "text-teal-400",
                },
                {
                  icon: <HiCog className="w-6 h-6" />,
                  title: "Seamless Integration",
                  description: "Connect all your business processes",
                  color: "from-purple-500/20 to-teal-500/20",
                  iconColor: "text-purple-400",
                },
              ].map((feature, index) => (
                <motion.div
                  key={index}
                  className="flex items-center space-x-4 p-4 rounded-2xl bg-white/5 backdrop-blur-sm border border-white/10"
                  initial={{ opacity: 0, x: -20 }}
                  animate={{ opacity: 1, x: 0 }}
                  transition={{ delay: 0.5 + index * 0.1 }}
                  whileHover={{
                    scale: 1.02,
                    backgroundColor: "rgba(255, 255, 255, 0.1)",
                  }}
                >
                  <div
                    className={`w-12 h-12 rounded-xl bg-gradient-to-br ${feature.color} flex items-center justify-center ${feature.iconColor}`}
                  >
                    {feature.icon}
                  </div>
                  <div>
                    <h3 className="text-white font-semibold text-lg">
                      {feature.title}
                    </h3>
                    <p className="text-white/70 text-sm">
                      {feature.description}
                    </p>
                  </div>
                </motion.div>
              ))}
            </div>
          </div>
        </motion.div>

        {/* Right Side - Login Form - Scrollable */}
        <motion.div
          className="w-full lg:w-1/2 lg:ml-auto flex items-start justify-center px-6 py-8 min-h-screen"
          variants={containerVariants}
          initial="hidden"
          animate="visible"
        >
          <motion.div
            className="w-full max-w-md my-8"
            variants={fadeInVariants}
          >
            {/* Mobile Logo */}
            <motion.div
              className="lg:hidden text-center mb-8"
              initial={{ opacity: 0, y: -20 }}
              animate={{ opacity: 1, y: 0 }}
              transition={{ delay: 0.2 }}
            >
              <ELRALogo variant="light" size="md" className="mx-auto mb-4" />
              <h2 className="text-2xl font-bold text-white">Welcome Back</h2>
            </motion.div>

            {/* Login Card */}
            <motion.div
              className="bg-white/10 backdrop-blur-xl border border-white/20 rounded-3xl p-8 shadow-2xl"
              variants={fadeInVariants}
            >
              <div className="text-center mb-8">
                <h2 className="text-3xl font-bold text-white mb-2">Sign In</h2>
                <p className="text-white/70">Access your ELRA ERP workspace</p>
              </div>

              <form onSubmit={handleSubmit} className="space-y-6">
                {/* Error Display */}
                {error && (
                  <motion.div
                    initial={{ opacity: 0, y: -10 }}
                    animate={{ opacity: 1, y: 0 }}
                    className="bg-red-500/10 border border-red-400/30 text-red-400 px-4 py-3 rounded-xl text-sm text-center backdrop-blur-sm"
                  >
                    {error}
                  </motion.div>
                )}

                {/* Email Field */}
                <motion.div variants={fadeInVariants}>
                  <label
                    htmlFor="email"
                    className="block text-sm font-medium text-white/90 mb-3"
                  >
                    Email Address
                  </label>
<<<<<<< HEAD
                  <div className="relative group">
                    <div className="absolute inset-y-0 left-0 pl-4 flex items-center pointer-events-none">
                      <HiMail className="h-5 w-5 text-white/50 group-focus-within:text-purple-400 transition-colors" />
=======
                  <div className="relative">
                    <div className="absolute inset-y-0 left-0 pl-3 flex items-center pointer-events-none">
                      <MdEmail className="h-5 w-5 text-white/50" />
>>>>>>> 6c7feb4f
                    </div>
                    <input
                      type="email"
                      id="email"
                      name="email"
                      value={formData.email}
                      onChange={handleChange}
                      className={`w-full pl-12 pr-4 py-4 bg-white/10 border border-white/20 rounded-xl text-white placeholder-white/50 focus:outline-none focus:ring-2 focus:ring-purple-500/50 focus:border-purple-400 backdrop-blur-sm transition-all duration-300 ${
                        errors.email ? "border-red-400/50" : ""
                      }`}
                      placeholder="Enter your email"
                    />
                  </div>
                  {errors.email && (
                    <p className="mt-2 text-sm text-red-400">{errors.email}</p>
                  )}
                </motion.div>

                {/* Password Field */}
                <motion.div variants={fadeInVariants}>
                  <label
                    htmlFor="password"
                    className="block text-sm font-medium text-white/90 mb-3"
                  >
                    Password
                  </label>
<<<<<<< HEAD
                  <div className="relative group">
                    <div className="absolute inset-y-0 left-0 pl-4 flex items-center pointer-events-none">
                      <HiLockClosed className="h-5 w-5 text-white/50 group-focus-within:text-purple-400 transition-colors" />
=======
                  <div className="relative">
                    <div className="absolute inset-y-0 left-0 pl-3 flex items-center pointer-events-none">
                      <MdLock className="h-5 w-5 text-white/50" />
>>>>>>> 6c7feb4f
                    </div>
                    <input
                      type={showPassword ? "text" : "password"}
                      id="password"
                      name="password"
                      value={formData.password}
                      onChange={handleChange}
                      className={`w-full pl-12 pr-12 py-4 bg-white/10 border border-white/20 rounded-xl text-white placeholder-white/50 focus:outline-none focus:ring-2 focus:ring-purple-500/50 focus:border-purple-400 backdrop-blur-sm transition-all duration-300 ${
                        errors.password ? "border-red-400/50" : ""
                      }`}
                      placeholder="Enter your password"
                    />
                    <button
                      type="button"
                      onClick={() => setShowPassword(!showPassword)}
                      className="absolute inset-y-0 right-0 pr-4 flex items-center"
                    >
                      {showPassword ? (
                        <MdVisibilityOff className="h-5 w-5 text-white/50 hover:text-white/70 transition-colors" />
                      ) : (
                        <MdVisibility className="h-5 w-5 text-white/50 hover:text-white/70 transition-colors" />
                      )}
                    </button>
                  </div>
                  {errors.password && (
                    <p className="mt-2 text-sm text-red-400">
                      {errors.password}
                    </p>
                  )}
                </motion.div>

                {/* Forgot Password Link */}
                <motion.div variants={fadeInVariants} className="text-right">
                  <Link
                    to="/forgot-password"
                    className="text-sm text-teal-400 hover:text-teal-300 transition-colors duration-300"
                  >
                    Forgot your password?
                  </Link>
                </motion.div>

                {/* Submit Button */}
                <motion.button
                  type="submit"
                  disabled={loading}
                  className="w-full bg-gradient-to-r from-purple-600 to-teal-600 hover:from-purple-700 hover:to-teal-700 text-white py-4 px-6 rounded-xl font-semibold transition-all duration-300 transform hover:scale-105 hover:shadow-lg hover:shadow-purple-500/25 disabled:opacity-50 disabled:cursor-not-allowed disabled:transform-none flex items-center justify-center space-x-2"
                  variants={fadeInVariants}
                  whileHover={{ scale: 1.02 }}
                  whileTap={{ scale: 0.98 }}
                >
                  {loading ? (
                    <GradientSpinner size="sm" variant="light" />
                  ) : (
                    <>
                      <span>Sign In to ELRA</span>
                      <HiArrowRight className="w-5 h-5" />
                    </>
                  )}
                </motion.button>

                {/* Divider */}
                <motion.div variants={fadeInVariants} className="relative">
                  <div className="absolute inset-0 flex items-center">
                    <div className="w-full border-t border-white/20" />
                  </div>
                  <div className="relative flex justify-center text-sm">
                    <span className="px-4 bg-transparent text-white/50">
                      New to ELRA?
                    </span>
                  </div>
                </motion.div>

                {/* Register Link */}
                <motion.div variants={fadeInVariants}>
                  <Link
                    to="/register"
                    className="w-full bg-white/10 hover:bg-white/20 border border-white/20 hover:border-white/30 text-white py-4 px-6 rounded-xl font-semibold transition-all duration-300 transform hover:scale-105 flex items-center justify-center space-x-2"
                  >
                    <HiUser className="w-5 h-5" />
                    <span>Create ELRA Account</span>
                  </Link>
                </motion.div>
              </form>
            </motion.div>

            {/* Footer */}
            <motion.div
              className="text-center mt-8"
              initial={{ opacity: 0 }}
              animate={{ opacity: 1 }}
              transition={{ delay: 0.8 }}
            >
              <p className="text-white/50 text-sm">
                © {new Date().getFullYear()} ELRA - Equipment Leasing
                Registration Authority
              </p>
            </motion.div>
          </motion.div>
        </motion.div>
      </div>
    </div>
  );
};

export default Login;<|MERGE_RESOLUTION|>--- conflicted
+++ resolved
@@ -1,17 +1,6 @@
 import React, { useState, useEffect } from "react";
-<<<<<<< HEAD
 import { motion, AnimatePresence } from "framer-motion";
 import { Link, useNavigate } from "react-router-dom";
-=======
-import { Link, useNavigate, useLocation } from "react-router-dom";
-import { motion } from "framer-motion";
-import { MdVisibility, MdVisibilityOff, MdEmail, MdLock } from "react-icons/md";
-import { useAuth } from "../../context/AuthContext";
-import loginImage from "../../assets/login.jpg";
-import signupImage from "../../assets/signup.jpg";
-import hero1Image from "../../assets/hero1.jpg";
-import hero2Image from "../../assets/hero2.jpg";
->>>>>>> 6c7feb4f
 import { toast } from "react-toastify";
 import {
   HiArrowRight,
@@ -23,12 +12,8 @@
   HiCog,
   HiChartBar,
 } from "react-icons/hi";
-<<<<<<< HEAD
 import { useAuth } from "../../context/AuthContext";
 import ELRALogo from "../../components/ELRALogo";
-=======
-import EDMSLogo from "../../components/EDMSLogo";
->>>>>>> 6c7feb4f
 import { GradientSpinner } from "../../components/common";
 
 const Login = () => {
@@ -39,18 +24,6 @@
     useAuth();
   const navigate = useNavigate();
   const [showPassword, setShowPassword] = useState(false);
-<<<<<<< HEAD
-=======
-  const [currentImageIndex, setCurrentImageIndex] = useState(0);
-
-  // Background images for the animated background
-  const backgroundImages = [
-    loginImage,
-    signupImage,
-    hero1Image,
-    hero2Image,
-  ];
->>>>>>> 6c7feb4f
 
   // Animation variants
   const containerVariants = {
@@ -366,15 +339,9 @@
                   >
                     Email Address
                   </label>
-<<<<<<< HEAD
                   <div className="relative group">
                     <div className="absolute inset-y-0 left-0 pl-4 flex items-center pointer-events-none">
                       <HiMail className="h-5 w-5 text-white/50 group-focus-within:text-purple-400 transition-colors" />
-=======
-                  <div className="relative">
-                    <div className="absolute inset-y-0 left-0 pl-3 flex items-center pointer-events-none">
-                      <MdEmail className="h-5 w-5 text-white/50" />
->>>>>>> 6c7feb4f
                     </div>
                     <input
                       type="email"
@@ -401,15 +368,9 @@
                   >
                     Password
                   </label>
-<<<<<<< HEAD
                   <div className="relative group">
                     <div className="absolute inset-y-0 left-0 pl-4 flex items-center pointer-events-none">
                       <HiLockClosed className="h-5 w-5 text-white/50 group-focus-within:text-purple-400 transition-colors" />
-=======
-                  <div className="relative">
-                    <div className="absolute inset-y-0 left-0 pl-3 flex items-center pointer-events-none">
-                      <MdLock className="h-5 w-5 text-white/50" />
->>>>>>> 6c7feb4f
                     </div>
                     <input
                       type={showPassword ? "text" : "password"}
